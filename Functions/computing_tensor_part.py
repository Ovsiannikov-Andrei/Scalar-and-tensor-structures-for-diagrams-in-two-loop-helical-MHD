--- conflicted
+++ resolved
@@ -75,7 +75,6 @@
     return list_for_term_multipliers
 
 
-<<<<<<< HEAD
 def extract_B_and_nuo_depend_factor_from_tensor_part(tensor_convolution: Any):
     """
     The function divides the tensor structure into parts that depend on and
@@ -137,42 +136,21 @@
     if ind_hod in zoznam:
         return zoznam
     elif ind_hod not in struktura:
-=======
-def external_index(tensor_structure, ext_index, index_list, position):
-    """
-    The function put the index of external field on the position in list, if the index of external field is in the index_list. On the other hand, the result is sn empty list.   
-    
-    ARGUMENTS: 
-    
-    tensor_structure - combination of index and momenta: [i, j, "q", l, "k", j, "p", -1, "k", -1, "q", -1]
-    ext_index  - indexb or indexB
-    index_list - list of index for momenta k or q
-    position   - position on which the index is change to the ex_index
-    """
-    if ext_index in tensor_structure:
-        return tensor_structure
-    elif ext_index not in index_list:
->>>>>>> 1f67ca12
         return list()
     elif tensor_structure[position] != -1:
         return list()
     elif len(tensor_structure) - 1 == position:
         return tensor_structure[:position] + [ext_index]
     else:
-        return tensor_structure[:position] + [ext_index] + tensor_structure[ position+1:]    
-
-<<<<<<< HEAD
+        return tensor_structure[:position] + [ext_index] + tensor_structure[position + 1 :]
+
+
 def computing_tensor_structures(diagram_data: DiagramData):
-=======
-    
-def kronecker_transver_operator(tensor, transver, kronecker):
->>>>>>> 1f67ca12
-    """
-    The function replace the Kronecker's delta function and transverse projector by the transverse projector. 
+    """
+    The function replace the Kronecker's delta function and transverse projector by the transverse projector.
     For example: P(k, i, j) * kd(i, l) = P(k, l, j)
-    
-    ARGUMENTS:
-<<<<<<< HEAD
+
+    ARGUMENTS:
 
     diagram_data is given by get_info_about_diagram()
 
@@ -216,21 +194,6 @@
                 Tenzor = Tenzor.subs(
                     P(in1[0], in1[1], in1[2]) * kd(in2[0], in2[1]),
                     P(in1[0], in2[1], in1[2]),
-=======
-    
-    tensor    - Tenzor - projector, kronecker symbol and momenta
-    transver  - P_structure - all possible transverse structure in Tensor
-    kronecker - kd_structure - all possible kronecker structure in Tensor
-    """
-    
-    for j in kronecker:
-        structure = list()
-        for i in transver:
-            if i[1] == j[0]:
-                tensor = tensor.subs(
-                    P(i[0], i[1], i[2]) * kd(j[0], j[1]),
-                    P(i[0], j[1], i[2]),
->>>>>>> 1f67ca12
                 )
                 structure.append([i[0], j[1], i[2]])
             elif i[1] == j[1]:
@@ -253,26 +216,26 @@
                 structure.append([i[0], i[1], j[0]])
             if tensor.coeff(kd(j[0], j[1])) == 0:
                 break
-        
+
         for i in structure:
             if i is not transver:
                 transver.append(i)
-        
+
     return [tensor, transver]
 
 
 def kronecker_helical_operator(tensor, helical, kronecker):
     """
-    The function replace the Kronecker's delta function and helical projector by the helical projector 
+    The function replace the Kronecker's delta function and helical projector by the helical projector
     For example: H(k, i, j) * kd(i, l) = H(k, l, j)
-    
-    ARGUMENTS:
-    
+
+    ARGUMENTS:
+
     tensor    - Tenzor - projector, kronecker symbol and momenta
     helical   - H_structure - all possible transverse structure in Tensor
     kronecker - kd_structure - all possible kronecker structure in Tensor
     """
-    
+
     for j in kronecker:
         structure = list()
         for i in helical:
@@ -302,21 +265,21 @@
                 structure.append([i[0], i[1], j[0]])
             if tensor.coeff(kd(j[0], j[1])) == 0:
                 break
-        
+
         for i in structure:
             if i is not helical:
                 helical.append(i)
-        
+
     return [tensor, helical]
-    
-    
+
+
 def momenta_transver_operator(tensor, transver):
     """
-    The function replace the momentum and transver projector with the same index by 0. 
+    The function replace the momentum and transver projector with the same index by 0.
     For example: P(k, i, j) * hyb(k, i) = 0
-    
+
     ARBUMENTS:
-    
+
     tensor    - Tenzor - projector, kronecker symbol and momenta
     transver  - P_structure - all possible transverse structure in Tensor
     """
@@ -324,33 +287,33 @@
     i = 0
     while i < len(transver):
         j = transver[i]
-        if tensor.coeff(hyb( j[0], j[1])) != 0:
-            tensor = tensor.subs(P( j[0], j[1], j[2]) * hyb( j[0], j[1]), 0)
-        elif tensor.coeff(hyb( - j[0], j[1])) != 0:
-            tensor = tensor.subs(P( j[0], j[1], j[2]) * hyb( - j[0], j[1]), 0)
-        if tensor.coeff(hyb( j[0], j[2])) != 0:
-            tensor = tensor.subs(P( j[0], j[1], j[2]) * hyb( j[0], j[2]), 0)
-        elif tensor.coeff(hyb( - j[0], j[2])) != 0:
-            tensor = tensor.subs(P( j[0], j[1], j[2]) * hyb( - j[0], j[2]), 0)
+        if tensor.coeff(hyb(j[0], j[1])) != 0:
+            tensor = tensor.subs(P(j[0], j[1], j[2]) * hyb(j[0], j[1]), 0)
+        elif tensor.coeff(hyb(-j[0], j[1])) != 0:
+            tensor = tensor.subs(P(j[0], j[1], j[2]) * hyb(-j[0], j[1]), 0)
+        if tensor.coeff(hyb(j[0], j[2])) != 0:
+            tensor = tensor.subs(P(j[0], j[1], j[2]) * hyb(j[0], j[2]), 0)
+        elif tensor.coeff(hyb(-j[0], j[2])) != 0:
+            tensor = tensor.subs(P(j[0], j[1], j[2]) * hyb(-j[0], j[2]), 0)
         if tensor.coeff(P(j[0], j[1], j[2])) == 0:
-            transver.remove( j)
+            transver.remove(j)
         else:
             if j[0] == -k or j[0] == -q:
                 # Replace in the tensor structure the projection operators:  P(-k,i,j) = P(k,i,j)
-                tensor = tensor.subs(P( j[0], j[1], j[2]), P( -j[0], j[1], j[2]))
-                transver[i][0] = - j[0]
+                tensor = tensor.subs(P(j[0], j[1], j[2]), P(-j[0], j[1], j[2]))
+                transver[i][0] = -j[0]
             i += 1
-        
+
     return [tensor, transver]
 
 
 def momenta_helical_operator(tensor, helical):
     """
-    The function replace the momentum and helical operator with the same index by 0. 
+    The function replace the momentum and helical operator with the same index by 0.
     For example: H(k, i, j) * hyb(k, i) = 0
-    
+
     ARBUMENTS:
-    
+
     tensor    - Tenzor - projector, kronecker symbol and momenta
     helical   - H_structure - all possible helical structure in Tensor
     """
@@ -358,80 +321,82 @@
     i = 0
     while i < len(helical):
         j = helical[i]
-        if tensor.coeff( hyb( j[0], j[1])) != 0:
-            tensor = tensor.subs(H( j[0], j[1], j[2]) * hyb( j[0], j[1]), 0)
-        elif tensor.coeff( hyb( - j[0], j[1])) != 0:
-            tensor = tensor.subs(H( j[0], j[1], j[2]) * hyb( - j[0], j[1]), 0)
-        if tensor.coeff( hyb( j[0], j[2])) != 0:
-            tensor = tensor.subs(H( j[0], j[1], j[2]) * hyb( j[0], j[2]), 0)
-        elif tensor.coeff( hyb( - j[0], j[2])) != 0:
-            tensor = tensor.subs(H( j[0], j[1], j[2]) * hyb( - j[0], j[2]), 0)
-        if tensor.coeff( H( j[0], j[1], j[2])) == 0:
-            helical.remove( j)
+        if tensor.coeff(hyb(j[0], j[1])) != 0:
+            tensor = tensor.subs(H(j[0], j[1], j[2]) * hyb(j[0], j[1]), 0)
+        elif tensor.coeff(hyb(-j[0], j[1])) != 0:
+            tensor = tensor.subs(H(j[0], j[1], j[2]) * hyb(-j[0], j[1]), 0)
+        if tensor.coeff(hyb(j[0], j[2])) != 0:
+            tensor = tensor.subs(H(j[0], j[1], j[2]) * hyb(j[0], j[2]), 0)
+        elif tensor.coeff(hyb(-j[0], j[2])) != 0:
+            tensor = tensor.subs(H(j[0], j[1], j[2]) * hyb(-j[0], j[2]), 0)
+        if tensor.coeff(H(j[0], j[1], j[2])) == 0:
+            helical.remove(j)
         else:
             i += 1
-        
+
     return [tensor, helical]
+
 
 def transfer_helical_operator(tensor, transver, helical):
     """
     The function replace the product between transver and helical operator with a same momenta and one a same index by helical operator.
     For example: P(k, i, j) * H(k, i, l) = H (k, l, j)
-    
-    ARGUMENTS:
-    
+
+    ARGUMENTS:
+
     tensor    - Tenzor - projector, kronecker symbol and momenta
     helical   - H_structure - all possible helical structure in Tensor
-    transver  - P_structure - all possible transver structure in Tensor 
-    """
-    
+    transver  - P_structure - all possible transver structure in Tensor
+    """
+
     i = 0
     while len(helical) > i:
         j = helical[i]
         for in2 in transver:
-            if j[0] == in2[0] and tensor.coeff( H( j[0], j[1], j[2]) * P(in2[0], in2[1], in2[2])) != 0:
+            if j[0] == in2[0] and tensor.coeff(H(j[0], j[1], j[2]) * P(in2[0], in2[1], in2[2])) != 0:
                 if j[1] == in2[1]:
                     tensor = tensor.subs(
-                        H( j[0], j[1], j[2]) * P( in2[0], in2[1], in2[2]),
-                        H( j[0], in2[2], j[2]),
-                    )
-                    helical += [[ j[0], in2[2], j[2]]]
+                        H(j[0], j[1], j[2]) * P(in2[0], in2[1], in2[2]),
+                        H(j[0], in2[2], j[2]),
+                    )
+                    helical += [[j[0], in2[2], j[2]]]
                 elif j[1] == in2[2]:
                     tensor = tensor.subs(
-                        H( j[0], j[1], j[2]) * P(in2[0], in2[1], in2[2]),
-                        H( j[0], in2[1], j[2]),
-                    )
-                    helical += [[ j[0], in2[1], j[2]]]
+                        H(j[0], j[1], j[2]) * P(in2[0], in2[1], in2[2]),
+                        H(j[0], in2[1], j[2]),
+                    )
+                    helical += [[j[0], in2[1], j[2]]]
                 elif j[2] == in2[1]:
                     tensor = tensor.subs(
-                        H( j[0], j[1], j[2]) * P(in2[0], in2[1], in2[2]),
-                        H( j[0], j[1], in2[2]),
-                    )
-                    helical += [[ j[0], j[1], in2[2]]]
+                        H(j[0], j[1], j[2]) * P(in2[0], in2[1], in2[2]),
+                        H(j[0], j[1], in2[2]),
+                    )
+                    helical += [[j[0], j[1], in2[2]]]
                 elif j[2] == in2[2]:
                     tensor = tensor.subs(
-                        H( j[0], j[1], j[2]) * P(in2[0], in2[1], in2[2]),
-                        H( j[0], j[1], in2[1]),
-                    )
-                    helical += [[ j[0], j[1], in2[1]]]
-        if tensor.coeff(H( j[0], j[1], j[2])) == 0:
-            helical.remove( j)
+                        H(j[0], j[1], j[2]) * P(in2[0], in2[1], in2[2]),
+                        H(j[0], j[1], in2[1]),
+                    )
+                    helical += [[j[0], j[1], in2[1]]]
+        if tensor.coeff(H(j[0], j[1], j[2])) == 0:
+            helical.remove(j)
         else:
             i += 1
-            
+
     return [tensor, helical]
+
 
 def transver_transver_operator(tensor, transver):
     """
     The function replace the product between transver and transver operator with a same momenta and one a same index by transver operator.
     For example: P(k, i, j) * P(k, i, l) = P (k, l, j)
-    
-    ARGUMENTS:
-    
+
+    ARGUMENTS:
+
     tensor    - Tenzor - projector, kronecker symbol and momenta
-    transver  - P_structure - all possible transver structure in Tensor 
-    """    
-    
+    transver  - P_structure - all possible transver structure in Tensor
+    """
+
     i = 0
     while len(transver) > i:
         in1 = transver[i]
@@ -468,42 +433,43 @@
         else:
             i += 1
         transver = transver + structure
-        
+
     return [tensor, transver]
+
 
 def kronecker_momenta(tensor, structure):
     """
     The function replace the kronecker symbol and momentum with a same index by momentum.
     For example: hyb( k, i) * kd(i, j) = hyb(k, j)
-        
-    ARGUMENTS:
-    
+
+    ARGUMENTS:
+
     tensor     - Tenzor - projector, kronecker symbol and momenta
-    kronecker  - kd_structure - all possible transver structure in Tensor 
-    """
-    
+    kronecker  - kd_structure - all possible transver structure in Tensor
+    """
+
     i = 0
     while i == 0:
         for j in structure:
-            part = tensor.coeff( kd( j[0], j[1]))
-            if part !=0:
-                if part.coeff( hyb( k, j[0])) != 0:
-                    tensor = tensor.subs( kd( j[0], j[1]) * hyb( k, j[0]), hyb( k, j[1]))
+            part = tensor.coeff(kd(j[0], j[1]))
+            if part != 0:
+                if part.coeff(hyb(k, j[0])) != 0:
+                    tensor = tensor.subs(kd(j[0], j[1]) * hyb(k, j[0]), hyb(k, j[1]))
                     i += 1
-                if part.coeff( hyb( k, j[1])) != 0:
-                    tensor = tensor.subs( kd( j[0], j[1]) * hyb( k, j[1]), hyb( k, j[0]))
+                if part.coeff(hyb(k, j[1])) != 0:
+                    tensor = tensor.subs(kd(j[0], j[1]) * hyb(k, j[1]), hyb(k, j[0]))
                     i += 1
-                if part.coeff( hyb( q, j[0])) != 0:
-                    tensor = tensor.subs( kd( j[0], j[1]) * hyb( q, j[0]), hyb( q, j[1]))
+                if part.coeff(hyb(q, j[0])) != 0:
+                    tensor = tensor.subs(kd(j[0], j[1]) * hyb(q, j[0]), hyb(q, j[1]))
                     i += 1
-                if part.coeff( hyb( q, j[1])) != 0:
-                    tensor = tensor.subs( kd( j[0], j[1]) * hyb( q, j[1]), hyb( q, j[0]))
+                if part.coeff(hyb(q, j[1])) != 0:
+                    tensor = tensor.subs(kd(j[0], j[1]) * hyb(q, j[1]), hyb(q, j[0]))
                     i += 1
-                if part.coeff( hyb( p, j[0])) != 0:
-                    tensor = tensor.subs( kd( j[0], j[1]) * hyb( p, j[0]), hyb( p, j[1]))
+                if part.coeff(hyb(p, j[0])) != 0:
+                    tensor = tensor.subs(kd(j[0], j[1]) * hyb(p, j[0]), hyb(p, j[1]))
                     i += 1
-                if part.coeff( hyb( p, j[1])) != 0:
-                    tensor = tensor.subs( kd( j[0], j[1]) * hyb( p, j[1]), hyb( p, j[0]))
+                if part.coeff(hyb(p, j[1])) != 0:
+                    tensor = tensor.subs(kd(j[0], j[1]) * hyb(p, j[1]), hyb(p, j[0]))
                     i += 1
             else:
                 structure.remove(j)
@@ -513,39 +479,41 @@
             i = 0
         else:
             break
-    
+
     return [tensor, structure]
 
-def momenta_momenta_helical_operator( tensor, helical):
+
+def momenta_momenta_helical_operator(tensor, helical):
     """
     The function replace the product among helical term and two same momenta with by the 0.
     For example: H( k, i, j) * hyb( q, i) * hyb( q, j) = 0
-    
-    ARGUMENTS:
-    
+
+    ARGUMENTS:
+
     tensor    - Tenzor - projector, kronecker symbol and momenta
     helical   - H_structure - all possible transverse structure in Tensor
     """
-    
+
     i = 0
     while len(helical) > i:  # calculation for helical term
         j = helical[i]
-        part = tensor.coeff(H( j[0], j[1], j[2]))
-        if j[0] == k and part.coeff( hyb( q, j[1]) * hyb( q, j[2])) != 0:      
-            tensor = tensor.subs( H( k, j[1], j[2]) * hyb( q, j[1]) * hyb( q, j[2]), 0)
-        if j[0] == q and part.coeff( hyb( k, j[1]) * hyb( k, j[2])) != 0:
-            tensor = tensor.subs( H( q, j[1], j[2]) * hyb( k, j[1]) * hyb( k, j[2]), 0)            
-           
+        part = tensor.coeff(H(j[0], j[1], j[2]))
+        if j[0] == k and part.coeff(hyb(q, j[1]) * hyb(q, j[2])) != 0:
+            tensor = tensor.subs(H(k, j[1], j[2]) * hyb(q, j[1]) * hyb(q, j[2]), 0)
+        if j[0] == q and part.coeff(hyb(k, j[1]) * hyb(k, j[2])) != 0:
+            tensor = tensor.subs(H(q, j[1], j[2]) * hyb(k, j[1]) * hyb(k, j[2]), 0)
+
         i += 1
-        
+
     return [tensor, helical]
 
-def four_indices_external_fields( helical, indexb, indexB, k_indices, q_indices):
+
+def four_indices_external_fields(helical, indexb, indexB, k_indices, q_indices):
     """
     The function looking for the index structure in the helical part with four internal momenta. The result is the list with momenta and indices
     For Example: H(k, i_b, j) hyb(q, j) hyb(k, indexB) -> [i_b, j, "k", l, "q", j, "p", i_p, "k", i_B, "q", i_]
     H(q, i_b, j) hyb(k, j) hyb(k, indexB) ... -> [i_b, j, l, "q", l, "k", j, "p", -2, "k", i_B, "q", -1]
-      
+
     ARGUMENTS:
     helical   - is helical term H(k, i, j) = epsilon(i,j,l) k_l /k
     indexb    - index correspond to the external field b
@@ -553,7 +521,7 @@
     k_indices - k_structure - list of possible indices for momentum k
     q_indices - q_structure - list of possible indices for momentum q
     """
-       
+
     if helical[0] == k:
         structure = [helical[1], helical[2], s, k, s, q, -1, p, -2, k, -1, q, -1]
     else:
@@ -567,94 +535,100 @@
         structure[6] = structure[1]
     elif indexb == structure[1]:
         structure[6] = structure[0]
-    
+
     if structure[3] == q:
         structure = structure[0:3] + structure[5:7] + structure[3:5] + structure[7:13]
-        
-    structure_old = [external_index( structure, indexB, k_indices, 10)]
-    structure_new = [external_index( structure, indexB, q_indices, 12)]
+
+    structure_old = [external_index(structure, indexB, k_indices, 10)]
+    structure_new = [external_index(structure, indexB, q_indices, 12)]
     if structure_new not in structure_old:
         structure_old += structure_new
-    
+
     structure_new = list()
     for i in structure_old:
-        structure_new.append(external_index( i, indexb, k_indices, 10))
-        structure = external_index( i, indexb, q_indices, 12)
+        structure_new.append(external_index(i, indexb, k_indices, 10))
+        structure = external_index(i, indexb, q_indices, 12)
         if structure not in structure_new:
             structure_new.append(structure)
         if list() in structure_new:
             structure_new.remove(list())
-                
+
     return structure_new
 
-def four_indices_external_momentum( structure, p_indices, k_indices, q_indices):
+
+def four_indices_external_momentum(structure, p_indices, k_indices, q_indices):
     """
     The function give the specified indecies structure for index of external momentum among four momenta and helical term in a tensor structure.
     For Example: H(k, i_b, j) hyb(q, j) hyb(k, indexB)  hyb(p, i) hyb(q, i) -> [i_b, j, "k", l, "q", j, "p", i_p, "k", i_B, "q", i_p]
-    
+
     ARGUMENTS:
     structure   - the structure what it is needed to be replace with
-    p_indices - list all indices for external momentum 
-    k_indices - list all indices for k momentum 
-    q_indices - list all indices for q momentum 
-    """
-    
+    p_indices - list all indices for external momentum
+    k_indices - list all indices for k momentum
+    q_indices - list all indices for q momentum
+    """
+
     i = structure.index(-1)
     result = list()
     if i == 4:
         if (structure[0] in p_indices) and (structure[1] in k_indices):
             result += [structure[0:4] + [structure[1]] + structure[5:8] + [structure[0]] + structure[9:13]]
         if (structure[1] in p_indices) and (structure[0] in k_indices):
-            result += [structure[0:4] + [structure[0]] + structure[5:8] + [structure[1]] + structure[9:13]]        
+            result += [structure[0:4] + [structure[0]] + structure[5:8] + [structure[1]] + structure[9:13]]
     if i == 6:
         if p_indices.count(structure[0]) == 1 and q_indices.count(structure[1]) == 1:
             result += [structure[0:6] + [structure[1]] + structure[7:8] + [structure[0]] + structure[9:13]]
         if p_indices.count(structure[1]) == 1 and q_indices.count(structure[0]) == 1:
-            result += [structure[0:6] + [structure[0]] + structure[7:8] + [structure[1]] + structure[9:13]]        
+            result += [structure[0:6] + [structure[0]] + structure[7:8] + [structure[1]] + structure[9:13]]
     if i == 10:
         indices = list(set(p_indices).intersection(k_indices))
         for j in indices:
-            result += [structure[0:8] + [j] + structure[9:10] + [j] + structure[11:13]]        
+            result += [structure[0:8] + [j] + structure[9:10] + [j] + structure[11:13]]
     if i == 12:
         indices = list(set(p_indices).intersection(q_indices))
         for j in indices:
             result += [structure[0:8] + [j] + structure[9:12] + [j]]
-    
+
     return result
 
 
-def scalar_result( momenta, part):
+def scalar_result(momenta, part):
     """
     The function replace the momenta the equivalent form proportional Lambda or B magnetic field.
-    
-    ARGUMENTS:
-    
+
+    ARGUMENTS:
+
     momenta  - the structure of momenta
-    part     - lambda or B field 
-    """
-    
+    part     - lambda or B field
+    """
+
     if momenta == k**2 * q**2:
         if part == "lambda":
             return q**2 * k**2 * (1 - z**2) / d / (d + 2)
         if part == "Bfield":
-            return  ((2*(B*k*z_k)*(B*q*z_q)*(k*q*z) - (B*q*z_q)**2 * k**2  - (B*k*z_k)**2 * q**2 + B**2*(k**2 * q**2 - (k*q*z)**2))/(B**2*(d-2)*(d-1)))
+            return (
+                2 * (B * k * z_k) * (B * q * z_q) * (k * q * z)
+                - (B * q * z_q) ** 2 * k**2
+                - (B * k * z_k) ** 2 * q**2
+                + B**2 * (k**2 * q**2 - (k * q * z) ** 2)
+            ) / (B**2 * (d - 2) * (d - 1))
     if momenta == k**2:
         if part == "lambda":
-            return k**2 / d 
+            return k**2 / d
         if part == "Bfield":
-            return ( k**2 - (B*k*z_k)**2 / B**2 )/(d - 1)
+            return (k**2 - (B * k * z_k) ** 2 / B**2) / (d - 1)
     if momenta == q**2:
         if part == "lambda":
-            return q**2 / d 
+            return q**2 / d
         if part == "Bfield":
-            return ( q**2 - (B*q*z_q)**2 / B**2 )/(d - 1)
-    if momenta == k*q:
+            return (q**2 - (B * q * z_q) ** 2 / B**2) / (d - 1)
+    if momenta == k * q:
         if part == "lambda":
-            return k * q * z / d 
+            return k * q * z / d
         if part == "Bfield":
-            return ( k * q * z - (B*k*z_k) * (B*q*z_q) / B**2 )/(d - 1)
-
-    
+            return (k * q * z - (B * k * z_k) * (B * q * z_q) / B**2) / (d - 1)
+
+
 def computing_tensor_structures(moznost, indexb, indexB, P_structure, H_structure, kd_structure, hyb_structure, Tenzor):
     """
     This function calculates the integrand of the corresponding diagram in terms of tensor and scalar parts.
@@ -712,10 +686,10 @@
         q_c = i[0].coeff(q)
         if k_c != 0 or q_c != 0:
             Tenzor = Tenzor.subs(hyb(i[0], i[1]), (k_c * hyb(k, i[1]) + q_c * hyb(q, i[1])))
-            
+
     Tenzor = expand(Tenzor)
     [Tenzor, P_structure] = momenta_transver_operator(Tenzor, P_structure)
-    [Tenzor, H_structure] = momenta_helical_operator(Tenzor, H_structure)    
+    [Tenzor, H_structure] = momenta_helical_operator(Tenzor, H_structure)
 
     kd_structure = list()
     for i in P_structure:  # Define transverse projection operator P(k,i,j) = kd(i,j) - hyb(k,i)*hyb(k,j)/k^2
@@ -733,36 +707,38 @@
     print(f"step 5: {round(time.time() - t, 1)} sec")
 
     Tenzor = expand(Tenzor)
-    
-    [Tenzor, H_structure] = momenta_helical_operator( Tenzor, H_structure)
-    [Tenzor, H_structure] = momenta_momenta_helical_operator( Tenzor, H_structure)
+
+    [Tenzor, H_structure] = momenta_helical_operator(Tenzor, H_structure)
+    [Tenzor, H_structure] = momenta_momenta_helical_operator(Tenzor, H_structure)
 
     print(f"step 6: {round(time.time() - t, 1)} sec")
 
-    [Tenzor, kd_structure] = kronecker_momenta( Tenzor, kd_structure)
+    [Tenzor, kd_structure] = kronecker_momenta(Tenzor, kd_structure)
 
     print(f"step 7: {round(time.time() - t, 1)} sec")
-    
+
     Tenzor = Tenzor.subs(hyb(q, indexb) * hyb(q, indexB), 0)
     # delete zero values in the Tenzor: H( ,i,j) hyb(p, i) hyb( ,j) hyb(k, indexB) hyb(k, indexb) = 0
-    Tenzor = Tenzor.subs(hyb(k, indexb) * hyb(k, indexB), 0)        
-    
-    [Tenzor, H_structure] = momenta_helical_operator( Tenzor, H_structure)
-    [Tenzor, H_structure] = momenta_momenta_helical_operator( Tenzor, H_structure)
-    
+    Tenzor = Tenzor.subs(hyb(k, indexb) * hyb(k, indexB), 0)
+
+    [Tenzor, H_structure] = momenta_helical_operator(Tenzor, H_structure)
+    [Tenzor, H_structure] = momenta_momenta_helical_operator(Tenzor, H_structure)
+
     x = 0
     while len(kd_structure) > 0:
-        [Tenzor, H_structure] = kronecker_helical_operator( Tenzor, H_structure, kd_structure)
+        [Tenzor, H_structure] = kronecker_helical_operator(Tenzor, H_structure, kd_structure)
         for y in kd_structure:
-            if Tenzor.coeff( kd( y[0], y[1])) == 0:
+            if Tenzor.coeff(kd(y[0], y[1])) == 0:
                 kd_structure.remove(y)
-        if x == int(len(moznost)/3 - 1):  # Solve a problem: for example kd(indexb, indexB) -> len( kd_structure) > 1, I do not have a cycle
+        if x == int(
+            len(moznost) / 3 - 1
+        ):  # Solve a problem: for example kd(indexb, indexB) -> len( kd_structure) > 1, I do not have a cycle
             break
-        else: 
+        else:
             x += 1
-    
-    [Tenzor, H_structure] = momenta_helical_operator( Tenzor, H_structure)
-    [Tenzor, H_structure] = momenta_momenta_helical_operator( Tenzor, H_structure)
+
+    [Tenzor, H_structure] = momenta_helical_operator(Tenzor, H_structure)
+    [Tenzor, H_structure] = momenta_momenta_helical_operator(Tenzor, H_structure)
 
     print(f"step 8: {round(time.time() - t, 1)} sec")
 
@@ -782,189 +758,188 @@
             Tenzor = Tenzor.subs(hyb(p, in1) * hyb(k, in1) * hyb(k, indexB), 0)
             Tenzor = Tenzor.subs(hyb(p, in1) * hyb(q, in1) * hyb(q, indexb), 0)
             Tenzor = Tenzor.subs(hyb(p, in1) * hyb(k, in1) * hyb(k, indexb), 0)
-            p_structure += [in1]  # list correspond to the index of momentum 
+            p_structure += [in1]  # list correspond to the index of momentum
         if Tenzor.coeff(hyb(q, in1)) != 0:
             q_structure += [in1]
         if Tenzor.coeff(hyb(k, in1)) != 0:
             k_structure += [in1]
 
-
     print(f"step 9: {round(time.time() - t, 1)} sec")
 
     y = 0
-    while y < len(H_structure):     
+    while y < len(H_structure):
         combination = four_indices_external_fields(H_structure[y], indexb, indexB, k_structure, q_structure)
         combination_new = list()
         for x in combination:
-             combination_new += four_indices_external_momentum(x, p_structure, k_structure, q_structure)
+            combination_new += four_indices_external_momentum(x, p_structure, k_structure, q_structure)
         Lambda_term = q**2 * k**2 * (1 - z**2) / d / (d + 2)
-        B_term = k *q
+        B_term = k * q
         for x in combination_new:
-            if x[8] == x[12]: 
+            if x[8] == x[12]:
                 if x[1] == x[6]:
                     Tenzor = Tenzor.subs(
                         H(k, x[0], x[1]) * hyb(q, x[6]) * hyb(p, x[8]) * hyb(k, x[10]) * hyb(q, x[12]),
-                        - hyb(p, s) * lcs(s, x[0], x[10]) * scalar_result( k**2 * q**2, "Bfield") / k,
+                        -hyb(p, s) * lcs(s, x[0], x[10]) * scalar_result(k**2 * q**2, "Bfield") / k,
                     )
                 if x[1] == x[4]:
                     Tenzor = Tenzor.subs(
                         H(q, x[0], x[1]) * hyb(k, x[4]) * hyb(p, x[8]) * hyb(k, x[10]) * hyb(q, x[12]),
-                        hyb(p, s) * lcs(s, x[0], x[10]) * scalar_result( k**2 * q**2, "Bfield") / q,
+                        hyb(p, s) * lcs(s, x[0], x[10]) * scalar_result(k**2 * q**2, "Bfield") / q,
                     )
                 if x[0] == x[6]:
                     Tenzor = Tenzor.subs(
                         H(k, x[0], x[1]) * hyb(q, x[6]) * hyb(p, x[8]) * hyb(k, x[10]) * hyb(q, x[12]),
-                        hyb(p, s) * lcs(s, x[1], x[10])  * scalar_result( k**2 * q**2, "Bfield") / k,
+                        hyb(p, s) * lcs(s, x[1], x[10]) * scalar_result(k**2 * q**2, "Bfield") / k,
                     )
                 if x[0] == x[4]:
                     Tenzor = Tenzor.subs(
                         H(q, x[0], x[1]) * hyb(k, x[4]) * hyb(p, x[8]) * hyb(k, x[10]) * hyb(q, x[12]),
-                        - hyb(p, s) * lcs(s, x[1], x[10]) * scalar_result( k**2 * q**2, "Bfield") / q,
+                        -hyb(p, s) * lcs(s, x[1], x[10]) * scalar_result(k**2 * q**2, "Bfield") / q,
                     )
             if x[8] == x[10]:
                 if x[1] == x[6]:
                     Tenzor = Tenzor.subs(
                         H(k, x[0], x[1]) * hyb(q, x[6]) * hyb(p, x[8]) * hyb(k, x[10]) * hyb(q, x[12]),
-                        hyb(p, s) * lcs(s, x[0], x[12]) * scalar_result( k**2 * q**2, "Bfield") / k,
+                        hyb(p, s) * lcs(s, x[0], x[12]) * scalar_result(k**2 * q**2, "Bfield") / k,
                     )
                 if x[1] == x[4]:
                     Tenzor = Tenzor.subs(
                         H(q, x[0], x[1]) * hyb(k, x[4]) * hyb(p, x[8]) * hyb(k, x[10]) * hyb(q, x[12]),
-                        - hyb(p, s) * lcs(s, x[0], x[12]) * scalar_result( k**2 * q**2, "Bfield") / q,
+                        -hyb(p, s) * lcs(s, x[0], x[12]) * scalar_result(k**2 * q**2, "Bfield") / q,
                     )
                 if x[0] == x[6]:
                     Tenzor = Tenzor.subs(
                         H(k, x[0], x[1]) * hyb(q, x[6]) * hyb(p, x[8]) * hyb(k, x[10]) * hyb(q, x[12]),
-                        - hyb(p, s) * lcs(s, x[1], x[12])  * scalar_result( k**2 * q**2, "Bfield") / k,
+                        -hyb(p, s) * lcs(s, x[1], x[12]) * scalar_result(k**2 * q**2, "Bfield") / k,
                     )
                 if x[0] == x[4]:
                     Tenzor = Tenzor.subs(
                         H(q, x[0], x[1]) * hyb(k, x[4]) * hyb(p, x[8]) * hyb(k, x[10]) * hyb(q, x[12]),
-                        hyb(p, s) * lcs(s, x[1], x[12]) * scalar_result( k**2 * q**2, "Bfield") / q,
+                        hyb(p, s) * lcs(s, x[1], x[12]) * scalar_result(k**2 * q**2, "Bfield") / q,
                     )
             if x[8] == x[0]:
                 if x[1] == x[6]:
                     Tenzor = Tenzor.subs(
                         H(k, x[0], x[1]) * hyb(q, x[6]) * hyb(p, x[8]) * hyb(k, x[10]) * hyb(q, x[12]),
-                        - hyb(p, s) * lcs(s, x[10], x[12]) * scalar_result( k**2 * q**2, "Bfield") / k,
+                        -hyb(p, s) * lcs(s, x[10], x[12]) * scalar_result(k**2 * q**2, "Bfield") / k,
                     )
                 if x[1] == x[4]:
                     Tenzor = Tenzor.subs(
                         H(q, x[0], x[1]) * hyb(k, x[4]) * hyb(p, x[8]) * hyb(k, x[10]) * hyb(q, x[12]),
-                        hyb(p, s) * lcs(s, x[10], x[12])  * scalar_result( k**2 * q**2, "Bfield") / q,
+                        hyb(p, s) * lcs(s, x[10], x[12]) * scalar_result(k**2 * q**2, "Bfield") / q,
                     )
             if x[8] == x[1]:
                 if x[0] == x[6]:
                     Tenzor = Tenzor.subs(
                         H(k, x[0], x[1]) * hyb(q, x[6]) * hyb(p, x[8]) * hyb(k, x[10]) * hyb(q, x[12]),
-                        hyb(p, s) * lcs(s, x[10], x[12]) * scalar_result( k**2 * q**2, "Bfield") / k,
+                        hyb(p, s) * lcs(s, x[10], x[12]) * scalar_result(k**2 * q**2, "Bfield") / k,
                     )
                 if x[0] == x[4]:
                     Tenzor = Tenzor.subs(
                         H(q, x[0], x[1]) * hyb(k, x[4]) * hyb(p, x[8]) * hyb(k, x[10]) * hyb(q, x[12]),
-                        - hyb(p, s) * lcs(s, x[10], x[12]) * scalar_result( k**2 * q**2, "Bfield") / q,
+                        -hyb(p, s) * lcs(s, x[10], x[12]) * scalar_result(k**2 * q**2, "Bfield") / q,
                     )
         y += 1
 
     print(f"step 10: {round(time.time() - t, 1)} sec")
 
     for x in H_structure:
-        if Tenzor.coeff(H( x[0], x[1], x[2])) != 0:
+        if Tenzor.coeff(H(x[0], x[1], x[2])) != 0:
             if x[1] in p_structure and x[2] == indexb:
                 if x[0] == k:
                     Tenzor = Tenzor.subs(
                         H(k, x[1], indexb) * hyb(p, x[1]) * hyb(k, indexB),
-                        hyb(p, s) * lcs(s, indexb, indexB) * scalar_result( k**2, "Bfield") / k,
+                        hyb(p, s) * lcs(s, indexb, indexB) * scalar_result(k**2, "Bfield") / k,
                     )
                     Tenzor = Tenzor.subs(
                         H(k, x[1], indexb) * hyb(p, x[1]) * hyb(q, indexB),
-                        hyb(p, s) * lcs(s, indexb, indexB)  * scalar_result( k*q, "Bfield") / k,
+                        hyb(p, s) * lcs(s, indexb, indexB) * scalar_result(k * q, "Bfield") / k,
                     )
                 if x[0] == q:
                     Tenzor = Tenzor.subs(
                         H(q, x[1], indexb) * hyb(p, x[1]) * hyb(q, indexB),
-                        hyb(p, s) * lcs(s, indexb, indexB) * scalar_result( q**2, "Bfield") / q,
+                        hyb(p, s) * lcs(s, indexb, indexB) * scalar_result(q**2, "Bfield") / q,
                     )
                     Tenzor = Tenzor.subs(
                         H(q, x[1], indexb) * hyb(p, x[1]) * hyb(k, indexB),
-                        hyb(p, s) * lcs(s, indexb, indexB) * scalar_result( k*q, "Bfield") / q,
+                        hyb(p, s) * lcs(s, indexb, indexB) * scalar_result(k * q, "Bfield") / q,
                     )
             if x[2] in p_structure and x[1] == indexb:
                 if x[0] == k:
                     Tenzor = Tenzor.subs(
                         H(k, indexb, x[2]) * hyb(p, x[2]) * hyb(k, indexB),
-                        - hyb(p, s) * lcs(s, indexb, indexB) * scalar_result( k**2, "Bfield") / k,
+                        -hyb(p, s) * lcs(s, indexb, indexB) * scalar_result(k**2, "Bfield") / k,
                     )
                     Tenzor = Tenzor.subs(
                         H(k, indexb, x[2]) * hyb(p, x[2]) * hyb(q, indexB),
-                        - hyb(p, s) * lcs(s, indexb, indexB) * scalar_result( k*q, "Bfield") / k,
+                        -hyb(p, s) * lcs(s, indexb, indexB) * scalar_result(k * q, "Bfield") / k,
                     )
                 if x[0] == q:
                     Tenzor = Tenzor.subs(
                         H(q, indexb, x[2]) * hyb(p, x[2]) * hyb(q, indexB),
-                        - hyb(p, s) * lcs(s, indexb, indexB)  * scalar_result( q**2, "Bfield") / q,
+                        -hyb(p, s) * lcs(s, indexb, indexB) * scalar_result(q**2, "Bfield") / q,
                     )
                     Tenzor = Tenzor.subs(
                         H(q, indexb, x[2]) * hyb(p, x[2]) * hyb(k, indexB),
-                        - hyb(p, s) * lcs(s, indexb, indexB) * scalar_result( k*q, "Bfield") / q,
+                        -hyb(p, s) * lcs(s, indexb, indexB) * scalar_result(k * q, "Bfield") / q,
                     )
             if x[1] in p_structure and x[2] == indexB:
                 if x[0] == k:
                     Tenzor = Tenzor.subs(
                         H(k, x[1], indexB) * hyb(p, x[1]) * hyb(k, indexb),
-                        - hyb(p, s) * lcs(s, indexb, indexB) * scalar_result( k**2, "Bfield") / k,
+                        -hyb(p, s) * lcs(s, indexb, indexB) * scalar_result(k**2, "Bfield") / k,
                     )
                     Tenzor = Tenzor.subs(
                         H(k, x[1], indexB) * hyb(p, x[1]) * hyb(q, indexb),
-                        - hyb(p, s) * lcs(s, indexb, indexB) * scalar_result( k*q, "Bfield") / k,
-                    )
-                if x[0] == q: 
+                        -hyb(p, s) * lcs(s, indexb, indexB) * scalar_result(k * q, "Bfield") / k,
+                    )
+                if x[0] == q:
                     Tenzor = Tenzor.subs(
                         H(q, x[1], indexB) * hyb(p, x[1]) * hyb(q, indexb),
-                        - hyb(p, s) * lcs(s, indexb, indexB)  * scalar_result( q**2, "Bfield") / q,
+                        -hyb(p, s) * lcs(s, indexb, indexB) * scalar_result(q**2, "Bfield") / q,
                     )
                     Tenzor = Tenzor.subs(
                         H(q, x[1], indexB) * hyb(p, x[1]) * hyb(k, indexb),
-                        - hyb(p, s) * lcs(s, indexb, indexB) * scalar_result( k*q, "Bfield") / q,
+                        -hyb(p, s) * lcs(s, indexb, indexB) * scalar_result(k * q, "Bfield") / q,
                     )
             if x[2] in p_structure and x[1] == indexB:
                 if x[0] == k:
                     Tenzor = Tenzor.subs(
                         H(k, indexB, x[2]) * hyb(p, x[2]) * hyb(k, indexb),
-                        hyb(p, s) * lcs(s, indexb, indexB) * scalar_result( k**2, "Bfield") / k,
+                        hyb(p, s) * lcs(s, indexb, indexB) * scalar_result(k**2, "Bfield") / k,
                     )
                     Tenzor = Tenzor.subs(
                         H(k, indexB, x[2]) * hyb(p, x[2]) * hyb(q, indexb),
-                        hyb(p, s) * lcs(s, indexb, indexB) * scalar_result( k*q, "Bfield") / k,
+                        hyb(p, s) * lcs(s, indexb, indexB) * scalar_result(k * q, "Bfield") / k,
                     )
                 else:
                     Tenzor = Tenzor.subs(
                         H(q, indexB, x[2]) * hyb(p, x[2]) * hyb(q, indexb),
-                        hyb(p, s) * lcs(s, indexb, indexB) * scalar_result( q**2, "Bfield") / q,
+                        hyb(p, s) * lcs(s, indexb, indexB) * scalar_result(q**2, "Bfield") / q,
                     )
                     Tenzor = Tenzor.subs(
                         H(q, indexB, x[2]) * hyb(p, x[2]) * hyb(k, indexb),
-                        hyb(p, s) * lcs(s, indexb, indexB) * scalar_result( k*q, "Bfield") / q,
-                    )
-        if Tenzor.coeff(H( x[0], x[1], x[2])) != 0:
+                        hyb(p, s) * lcs(s, indexb, indexB) * scalar_result(k * q, "Bfield") / q,
+                    )
+        if Tenzor.coeff(H(x[0], x[1], x[2])) != 0:
             for y in p_structure:
                 if x[0] == k:
                     Tenzor = Tenzor.subs(
                         H(k, x[1], x[2]) * hyb(p, y) * hyb(k, y),
-                        hyb(p, s) * lcs(s, x[1], x[2]) * scalar_result( k**2, "Bfield") / k,
+                        hyb(p, s) * lcs(s, x[1], x[2]) * scalar_result(k**2, "Bfield") / k,
                     )
                     Tenzor = Tenzor.subs(
                         H(k, x[1], x[2]) * hyb(p, y) * hyb(q, y),
-                        hyb(p, s) * lcs(s, x[1], x[2]) * scalar_result( k*q, "Bfield") / k,
+                        hyb(p, s) * lcs(s, x[1], x[2]) * scalar_result(k * q, "Bfield") / k,
                     )
                 if x[0] == q:
                     Tenzor = Tenzor.subs(
                         H(q, x[1], x[2]) * hyb(p, y) * hyb(q, y),
-                        hyb(p, s) * lcs(s, x[1], x[2]) * scalar_result( q**2, "Bfield") / q,
+                        hyb(p, s) * lcs(s, x[1], x[2]) * scalar_result(q**2, "Bfield") / q,
                     )
                     Tenzor = Tenzor.subs(
                         H(q, x[1], x[2]) * hyb(p, y) * hyb(k, y),
-                        hyb(p, s) * lcs(s, x[1], x[2]) * scalar_result( k*q, "Bfield") / q,
+                        hyb(p, s) * lcs(s, x[1], x[2]) * scalar_result(k * q, "Bfield") / q,
                     )
 
     # lcs( i, j, l) - Levi-Civita symbol
